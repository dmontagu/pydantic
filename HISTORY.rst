.. :changelog:

History
-------

v0.30 (unreleased)
..................
* enforce single quotes in code, #612 by @samuelcolvin
* fix infinite recursion with dataclass inheritance and ``__post_init__``, #606 by @Hanaasagi
<<<<<<< HEAD
* fix default values for ``GenericModel``, #610 by @dmontagu
=======
* clarify, that self-referencing models require python 3.7+, #616 by @vlcinsky
>>>>>>> 3ee54ed2

v0.29 (2019-06-19)
..................
* support dataclasses.InitVar, #592 by @pfrederiks
* Updated documentation to elucidate the usage of ``Union`` when defining multiple types under an attribute's
  annotation and showcase how the type-order can affect marshalling of provided values, #594 by @somada141
* add ``conlist`` type, #583 by @hmvp
* add support for generics, #595 by @dmontagu

v0.28 (2019-06-06)
..................
* fix support for JSON Schema generation when using models with circular references in Python 3.7, #572 by @tiangolo
* support ``__post_init_post_parse__`` on dataclasses, #567 by @sevaho
* allow dumping dataclasses to JSON, #575 by @samuelcolvin and @DanielOberg
* ORM mode, #562 by @samuelcolvin
* fix ``pydantic.compiled`` on ipython, #573 by @dmontagu and @samuelcolvin
* add ``StrictBool`` type, #579 by @cazgp

v0.27 (2019-05-30)
..................
* **breaking change**  ``_pydantic_post_init`` to execute dataclass' original ``__post_init__`` before
  validation, #560 by @HeavenVolkoff
* fix handling of generic types without specified parameters, #550 by @dmontagu
* **breaking change** (maybe): this is the first release compiled with **cython**, see the docs and please
  submit an issue if you run into problems

v0.27.0a1 (2019-05-26)
......................
* fix JSON Schema for ``list``, ``tuple``, and ``set``, #540 by @tiangolo
* compiling with cython, ``manylinux`` binaries, some other performance improvements, #548 by @samuelcolvin

v0.26 (2019-05-22)
..................
* fix to schema generation for ``IPvAnyAddress``, ``IPvAnyInterface``, ``IPvAnyNetwork`` #498 by @pilosus
* fix variable length tuples support, #495 by @pilosus
* fix return type hint for ``create_model``, #526 by @dmontagu
* **Breaking Change:** fix ``.dict(skip_keys=True)`` skipping values set via alias (this involves changing
  ``validate_model()`` to always returns ``Tuple[Dict[str, Any], Set[str], Optional[ValidationError]]``), #517 by @sommd
* fix to schema generation for ``IPv4Address``, ``IPv6Address``, ``IPv4Interface``,
  ``IPv6Interface``, ``IPv4Network``, ``IPv6Network`` #532 by @euri10
* add ``Color`` type, #504 by @pilosus and @samuelcolvin

v0.25 (2019-05-05)
..................
* Improve documentation on self-referencing models and annotations, #487 by @theenglishway
* fix ``.dict()`` with extra keys, #490 by @JaewonKim
* support ``const`` keyword in ``Schema``, #434 by @Sean1708

v0.24 (2019-04-23)
..................
* fix handling ``ForwardRef`` in sub-types, like ``Union``, #464 by @tiangolo
* fix secret serialization, #465 by @atheuz
* Support custom validators for dataclasses, #454 by @primal100
* fix ``parse_obj`` to cope with dict-like objects, #472 by @samuelcolvin
* fix to schema generation in nested dataclass-based models, #474 by @NoAnyLove
* fix ``json`` for ``Path``, ``FilePath``, and ``DirectoryPath`` objects, #473 by @mikegoodspeed

v0.23 (2019-04-04)
..................
* improve documentation for contributing section, #441 by @pilosus
* improve README.rst to include essential information about the package, #446 by @pilosus
* ``IntEnum`` support, #444 by @potykion
* fix PyObject callable value, #409 by @pilosus
* fix ``black`` deprecation warnings after update, #451 by @pilosus
* fix ``ForwardRef`` collection bug, #450 by @tigerwings
* Support specialized ``ClassVars``, #455 by @tyrylu
* fix JSON serialization for ``ipaddress`` types, #333 by @pilosus
* add ``SecretStr`` and ``SecretBytes`` types, #452 by @atheuz

v0.22 (2019-03-29)
..................
* add ``IPv{4,6,Any}Network`` and ``IPv{4,6,Any}Interface`` types from ``ipaddress`` stdlib, #333 by @pilosus
* add docs for ``datetime`` types, #386 by @pilosus
* fix to schema generation in dataclass-based models, #408 by @pilosus
* fix path in nested models, #437 by @kataev
* add ``Sequence`` support, #304 by @pilosus

v0.21.0 (2019-03-15)
....................
* fix typo in ``NoneIsNotAllowedError`` message, #414 by @YaraslauZhylko
* add ``IPvAnyAddress``, ``IPv4Address`` and ``IPv6Address`` types, #333 by @pilosus

v0.20.1 (2019-02-26)
....................
* fix type hints of ``parse_obj`` and similar methods, #405 by @erosennin
* fix submodel validation, #403 by @samuelcolvin
* correct type hints for ``ValidationError.json``, #406 by @layday

v0.20.0 (2019-02-18)
....................
* fix tests for python 3.8, #396 by @samuelcolvin
* Adds fields to the ``dir`` method for autocompletion in interactive sessions, #398 by @dgasmith
* support ``ForwardRef`` (and therefore ``from __future__ import annotations``) with dataclasses, #397 by @samuelcolvin

v0.20.0a1 (2019-02-13)
......................
* **breaking change** (maybe): more sophisticated argument parsing for validators, any subset of
  ``values``, ``config`` and ``field`` is now permitted, eg. ``(cls, value, field)``,
  however the variadic key word argument ("``**kwargs``") **must** be called ``kwargs``, #388 by @samuelcolvin
* **breaking change**: Adds ``skip_defaults`` argument to ``BaseModel.dict()`` to allow skipping of fields that
  were not explicitly set, signature of ``Model.construct()`` changed, #389 by @dgasmith
* add ``py.typed`` marker file for PEP-561 support, #391 by @je-l
* Fix ``extra`` behaviour for multiple inheritance/mix-ins, #394 by @YaraslauZhylko

v0.19.0 (2019-02-04)
....................
* Support ``Callable`` type hint, fix #279 by @proofit404
* Fix schema for fields with ``validator`` decorator, fix #375 by @tiangolo
* Add ``multiple_of`` constraint to ``ConstrainedDecimal``, ``ConstrainedFloat``, ``ConstrainedInt``
  and their related types ``condecimal``, ``confloat``, and ``conint`` #371, thanks @StephenBrown2
* Deprecated ``ignore_extra`` and ``allow_extra`` Config fields in favor of ``extra``, #352 by @liiight
* Add type annotations to all functions, test fully with mypy, #373 by @samuelcolvin
* fix for 'missing' error with ``validate_all`` or ``validate_always``, #381 by @samuelcolvin
* Change the second/millisecond watershed for date/datetime parsing to ``2e10``, #385 by @samuelcolvin

v0.18.2 (2019-01-22)
....................
* Fix to schema generation with ``Optional`` fields, fix #361 by @samuelcolvin

v0.18.1 (2019-01-17)
....................
* add ``ConstrainedBytes`` and ``conbytes`` types, #315 @Gr1N
* adding ``MANIFEST.in`` to include license in package ``.tar.gz``, #358 by @samuelcolvin

v0.18.0 (2019-01-13)
....................
* **breaking change**: don't call validators on keys of dictionaries, #254 by @samuelcolvin
* Fix validators with ``always=True`` when the default is ``None`` or the type is optional, also prevent
  ``whole`` validators being called for sub-fields, fix #132 by @samuelcolvin
* improve documentation for settings priority and allow it to be easily changed, #343 by @samuelcolvin
* fix ``ignore_extra=False`` and ``allow_population_by_alias=True``, fix #257 by @samuelcolvin
* **breaking change**: Set ``BaseConfig`` attributes ``min_anystr_length`` and ``max_anystr_length`` to
  ``None`` by default, fix #349 in #350 by @tiangolo
* add support for postponed annotations, #348 by @samuelcolvin

v0.17.0 (2018-12-27)
....................
* fix schema for ``timedelta`` as number, #325 by @tiangolo
* prevent validators being called repeatedly after inheritance, #327 by @samuelcolvin
* prevent duplicate validator check in ipython, fix #312 by @samuelcolvin
* add "Using Pydantic" section to docs, #323 by @tiangolo & #326 by @samuelcolvin
* fix schema generation for fields annotated as ``: dict``, ``: list``,
  ``: tuple`` and ``: set``, #330 & #335 by @nkonin
* add support for constrained strings as dict keys in schema, #332 by @tiangolo
* support for passing Config class in dataclasses decorator, #276 by @jarekkar
  (**breaking change**: this supersedes the ``validate_assignment`` argument with ``config``)
* support for nested dataclasses, #334 by @samuelcolvin
* better errors when getting an ``ImportError`` with ``PyObject``, #309 by @samuelcolvin
* rename ``get_validators`` to ``__get_validators__``, deprecation warning on use of old name, #338 by @samuelcolvin
* support ``ClassVar`` by excluding such attributes from fields, #184 by @samuelcolvin

v0.16.1 (2018-12-10)
....................
* fix ``create_model`` to correctly use the passed ``__config__``, #320 by @hugoduncan

v0.16.0 (2018-12-03)
....................
* **breaking change**: refactor schema generation to be compatible with JSON Schema and OpenAPI specs, #308 by @tiangolo
* add ``schema`` to ``schema`` module to generate top-level schemas from base models, #308 by @tiangolo
* add additional fields to ``Schema`` class to declare validation for ``str`` and numeric values, #311 by @tiangolo
* rename ``_schema`` to ``schema`` on fields, #318 by @samuelcolvin
* add ``case_insensitive`` option to ``BaseSettings`` ``Config``, #277 by @jasonkuhrt

v0.15.0 (2018-11-18)
....................
* move codebase to use black, #287 by @samuelcolvin
* fix alias use in settings, #286 by @jasonkuhrt and @samuelcolvin
* fix datetime parsing in ``parse_date``, #298 by @samuelcolvin
* allow dataclass inheritance, fix #293 by @samuelcolvin
* fix ``PyObject = None``, fix #305 by @samuelcolvin
* allow ``Pattern`` type, fix #303 by @samuelcolvin

v0.14.0 (2018-10-02)
....................
* dataclasses decorator, #269 by @Gaunt and @samuelcolvin

v0.13.1 (2018-09-21)
.....................
* fix issue where int_validator doesn't cast a ``bool`` to an ``int`` #264 by @nphyatt
* add deep copy support for ``BaseModel.copy()`` #249, @gangefors

v0.13.0 (2018-08-25)
.....................
* raise an exception if a field's name shadows an existing ``BaseModel`` attribute #242
* add ``UrlStr`` and ``urlstr`` types #236
* timedelta json encoding ISO8601 and total seconds, custom json encoders #247, by @cfkanesan and @samuelcolvin
* allow ``timedelta`` objects as values for properties of type ``timedelta`` (matches ``datetime`` etc. behavior) #247

v0.12.1 (2018-07-31)
....................
* fix schema generation for fields defined using ``typing.Any`` #237

v0.12.0 (2018-07-31)
....................
* add ``by_alias`` argument in ``.dict()`` and ``.json()`` model methods #205
* add Json type support #214
* support tuples #227
* major improvements and changes to schema #213

v0.11.2 (2018-07-05)
....................
* add ``NewType`` support #115
* fix ``list``, ``set`` & ``tuple`` validation #225
* separate out ``validate_model`` method, allow errors to be returned along with valid values #221

v0.11.1 (2018-07-02)
....................
* support Python 3.7 #216, thanks @layday
* Allow arbitrary types in model #209, thanks @oldPadavan

v0.11.0 (2018-06-28)
....................
* make ``list``, ``tuple`` and ``set`` types stricter #86
* **breaking change**: remove msgpack parsing #201
* add ``FilePath`` and ``DirectoryPath`` types #10
* model schema generation #190
* JSON serialisation of models and schemas #133

v0.10.0 (2018-06-11)
....................
* add ``Config.allow_population_by_alias`` #160, thanks @bendemaree
* **breaking change**: new errors format #179, thanks @Gr1N
* **breaking change**: removed ``Config.min_number_size`` and ``Config.max_number_size`` #183, thanks @Gr1N
* **breaking change**: correct behaviour of ``lt`` and ``gt`` arguments to ``conint`` etc. #188
  for the old behaviour use ``le`` and ``ge`` #194, thanks @jaheba
* added error context and ability to redefine error message templates using ``Config.error_msg_templates`` #183,
  thanks @Gr1N
* fix typo in validator exception #150
* copy defaults to model values, so different models don't share objects #154

v0.9.1 (2018-05-10)
...................
* allow custom ``get_field_config`` on config classes #159
* add ``UUID1``, ``UUID3``, ``UUID4`` and ``UUID5`` types #167, thanks @Gr1N
* modify some inconsistent docstrings and annotations #173, thanks @YannLuo
* fix type annotations for exotic types #171, thanks @Gr1N
* re-use type validators in exotic types #171
* scheduled monthly requirements updates #168
* add ``Decimal``, ``ConstrainedDecimal`` and ``condecimal`` types #170, thanks @Gr1N

v0.9.0 (2018-04-28)
...................
* tweak email-validator import error message #145
* fix parse error of ``parse_date()`` and ``parse_datetime()`` when input is 0 #144, thanks @YannLuo
* add ``Config.anystr_strip_whitespace`` and ``strip_whitespace`` kwarg to ``constr``,
  by default values is ``False`` #163, thanks @Gr1N
* add ``ConstrainedFloat``, ``confloat``, ``PositiveFloat`` and ``NegativeFloat`` types #166, thanks @Gr1N

v0.8.0 (2018-03-25)
...................
* fix type annotation for ``inherit_config`` #139
* **breaking change**: check for invalid field names in validators #140
* validate attributes of parent models #141
* **breaking change**: email validation now uses
  `email-validator <https://github.com/JoshData/python-email-validator>`_ #142

v0.7.1 (2018-02-07)
...................
* fix bug with ``create_model`` modifying the base class

v0.7.0 (2018-02-06)
...................
* added compatibility with abstract base classes (ABCs) #123
* add ``create_model`` method #113 #125
* **breaking change**: rename ``.config`` to ``.__config__`` on a model
* **breaking change**: remove deprecated ``.values()`` on a model, use ``.dict()`` instead
* remove use of ``OrderedDict`` and use simple dict #126
* add ``Config.use_enum_values`` #127
* add wildcard validators of the form ``@validate('*')`` #128

v0.6.4 (2018-02-01)
...................
* allow python date and times objects #122

v0.6.3 (2017-11-26)
...................
* fix direct install without ``README.rst`` present

v0.6.2 (2017-11-13)
...................
* errors for invalid validator use
* safer check for complex models in ``Settings``

v0.6.1 (2017-11-08)
...................
* prevent duplicate validators, #101
* add ``always`` kwarg to validators, #102

v0.6.0 (2017-11-07)
...................
* assignment validation #94, thanks petroswork!
* JSON in environment variables for complex types, #96
* add ``validator`` decorators for complex validation, #97
* depreciate ``values(...)`` and replace with ``.dict(...)``, #99

v0.5.0 (2017-10-23)
...................
* add ``UUID`` validation #89
* remove ``index`` and ``track`` from error object (json) if they're null #90
* improve the error text when a list is provided rather than a dict #90
* add benchmarks table to docs #91

v0.4.0 (2017-07-08)
...................
* show length in string validation error
* fix aliases in config during inheritance #55
* simplify error display
* use unicode ellipsis in ``truncate``
* add ``parse_obj``, ``parse_raw`` and ``parse_file`` helper functions #58
* switch annotation only fields to come first in fields list not last

v0.3.0 (2017-06-21)
...................
* immutable models via ``config.allow_mutation = False``, associated cleanup and performance improvement #44
* immutable helper methods ``construct()`` and ``copy()`` #53
* allow pickling of models #53
* ``setattr`` is removed as ``__setattr__`` is now intelligent #44
* ``raise_exception`` removed, Models now always raise exceptions #44
* instance method validators removed
* django-restful-framework benchmarks added #47
* fix inheritance bug #49
* make str type stricter so list, dict etc are not coerced to strings. #52
* add ``StrictStr`` which only always strings as input #52

v0.2.1 (2017-06-07)
...................
* pypi and travis together messed up the deploy of ``v0.2`` this should fix it

v0.2.0 (2017-06-07)
...................
* **breaking change**: ``values()`` on a model is now a method not a property,
  takes ``include`` and ``exclude`` arguments
* allow annotation only fields to support mypy
* add pretty ``to_string(pretty=True)`` method for models

v0.1.0 (2017-06-03)
...................
* add docs
* add history<|MERGE_RESOLUTION|>--- conflicted
+++ resolved
@@ -7,11 +7,8 @@
 ..................
 * enforce single quotes in code, #612 by @samuelcolvin
 * fix infinite recursion with dataclass inheritance and ``__post_init__``, #606 by @Hanaasagi
-<<<<<<< HEAD
 * fix default values for ``GenericModel``, #610 by @dmontagu
-=======
 * clarify, that self-referencing models require python 3.7+, #616 by @vlcinsky
->>>>>>> 3ee54ed2
 
 v0.29 (2019-06-19)
 ..................
